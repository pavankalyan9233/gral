version: 2.1

orbs:
  gcp-gcr: circleci/gcp-gcr@0.15
  slack: circleci/slack@4.12.5

aliases:
  - &notify_slack_on_fail
    slack/notify:
      channel: "C05MRHRKPRS" # status-sloth
      event: fail
      template: basic_fail_1
  - &notify_slack_on_release
    slack/notify:
      channel: "C05MRHRKPRS" # status-sloth
      event: pass
      template: success_tagged_deploy_1

commands:
  get_code:
    steps:
      - attach_workspace:
          at: /tmp/workspace
      - run:
          name: Get code from workspace
          command: cp -r /tmp/workspace/code/. ~/app

  install_protobuf:
    steps:
      - run:
          name: Install protobuf dependency
          command: |
            sudo apt update -y
            sudo apt install protobuf-compiler -y

  install_python:
    steps:
      - run:
          name: Install Python 3 and dependencies
          command: |
            sudo apt-get update -y
            sudo apt-get install python3 python3-pip -y
            pip3 install -r ~/app/src/python/assets/requirements.txt

jobs:
  do_copy_workspace:
    docker:
      - image: cimg/rust:1.76.0
    working_directory: ~/app
    steps:
      - checkout
      - run:
          name: Copy code to workspace
          command: |
            mkdir -p /tmp/workspace/code
            cp -r . /tmp/workspace/code
      - persist_to_workspace:
          root: /tmp/workspace
          paths: code

  lint:
    docker:
      - image: cimg/rust:1.76.0
    working_directory: ~/app
    steps:
      - get_code
      - install_protobuf
      - restore_cache:
          keys:
            - v1-cargo-debug-deps-cache-{{ .Branch }}-{{ checksum "Cargo.lock" }}

      - run:
          name: Clippy
          command: cargo clippy -- -D warnings

      - *notify_slack_on_fail

  formatter:
    docker:
      - image: cimg/rust:1.76.0
    working_directory: ~/app
    steps:
      - get_code
      - install_protobuf
      - restore_cache:
          keys:
            - v1-cargo-debug-deps-cache-{{ .Branch }}-{{ checksum "Cargo.lock" }}

      - run:
          name: Format check
          command: cargo fmt --all -- --check

      - *notify_slack_on_fail

  coverage:
    docker:
      - image: cimg/rust:1.76.0
    working_directory: ~/app
    steps:
      - get_code
      - install_protobuf
      - install_python
      - restore_cache:
          keys:
            - v1-coverage-deps-cache-{{ .Branch }}-{{ checksum "Cargo.lock" }}
      - run:
          name: Coverage UnitTests
          command: |
            cargo install grcov
            rustup component add llvm-tools-preview
            CARGO_INCREMENTAL=0 RUSTFLAGS='-Cinstrument-coverage' LLVM_PROFILE_FILE='cargo-test-%p-%m.profraw' cargo test
            grcov . --binary-path ./target/debug/deps/ -s . -t html --branch --ignore-not-existing --ignore '../*' --ignore "/*" -o target/coverage/html

      - store_artifacts:
          path: target/coverage/html

      - save_cache:
          key: v1-coverage-deps-cache-{{ .Branch }}-{{ checksum "Cargo.lock" }}
          paths: [ "target/debug/deps" ]
          # TODO Later - *notify_slack_on_fail

  integration:
    docker:
      # Primary container image where all steps run.
      - image: cimg/node:21.7.2
      # Container for the separate authentication service
      - image: neunhoef/auth_grpc
        name: authservice
        entrypoint:
          - /bin/sh
          - -c
          - mkdir /secrets && echo -n 'SuperSecretThingy' > /secrets/token && md5sum /secrets/token && /bin/arangodb_operator_integration --integration.authentication.v1 --integration.authentication.v1.path=/secrets --services.address=0.0.0.0:9092
      # Container for ArangoDB cluster
      - image: arangodb/enterprise:3.12.0-deb
        command: |
          /bin/sh -c "echo -n 'SuperSecretThingy' > /tmp/arangodb.secret && md5sum /tmp/arangodb.secret && arangodb --mode=cluster --local=true --auth.jwt-secret=/tmp/arangodb.secret"
    working_directory: ~/app
    steps:
      - get_code # TODO: can be optimized to only get binary and integration test folder 'api_tests"
      - restore_cache:
          keys:
            - v1-node-deps-cache-{{ .Branch }}-{{ checksum "api_tests/package.json" }}

<<<<<<< HEAD
=======
      # It is important that this importer runs first, before integration tests are being executed as that data
      # is being used in the integration tests
>>>>>>> 7b2c9b7e
      - run:
          name: Test ArangoDB Importer
          command: |
            sudo apt-get update -y && sudo apt-get install zstd -y
            cd ~/app/examples && npm install
            ./scripts/downloadSingleDataset wiki-Talk
            node main.js --graphName wiki-Talk -d true --mqs 100 --con 10 --verifyGraph true

      # In the upcoming run section, three gral instances are being started, each using a different type of authentication
      # First is using ArangoDB as the authentication endpoint
      # Second is using the authentication service as the authentication endpoint
      # Third is using an unreachable authentication service as the authentication endpoint
      - run:
          name: Integration Tests ArangoDB Auth
          command: |
            ls -ltrh ~/app/examples
            ls -ltrh ~/app/examples/modules
            mkdir -p ~/app/api_tests/logs
            /tmp/workspace/target/release/gral --bind-port 9999 --arangodb-jwt-secrets ./secrets.jwt --arangodb-endpoints http://localhost:8529 &> api_tests/logs/arangodb_auth.txt &
            /tmp/workspace/target/release/gral --bind-port 1337 --arangodb-jwt-secrets ./secrets.jwt --auth-service authservice:9092 --arangodb-endpoints http://localhost:8529 &> api_tests/logs/service_auth.txt &
            /tmp/workspace/target/release/gral --bind-port 1336 --arangodb-jwt-secrets ./secrets.jwt --auth-service localhost:1234 --arangodb-endpoints http://localhost:8529 &> api_tests/logs/service_auth_unreachable.txt &
            sleep 1
            cd ~/app/api_tests && npm install && npm run test
            sudo pkill -9 gral

      - save_cache:
          key: v1-node-deps-cache-{{ .Branch }}-{{ checksum "api_tests/package.json" }}
          paths: [ "~/app/api_tests/node_modules" ]

      - store_artifacts:
          path: api_tests/logs

  unittests:
    docker:
      - image: cimg/rust:1.76.0
    working_directory: ~/app
    steps:
      - get_code
      - install_protobuf
      - install_python

      - restore_cache:
          keys:
            - v1-cargo-debug-deps-cache-{{ .Branch }}-{{ checksum "Cargo.lock" }}

      - run:
          name: Run tests
          command: cargo test

      # TODO: Potentially we do cache here to much. Let's check in detail which sub-directories here needs to
      # be cached (target/debug/build, target/debug/deps, ...).
      - save_cache:
          key: v1-cargo-debug-deps-cache-{{ .Branch }}-{{ checksum "Cargo.lock" }}
          paths: [ "target/debug/deps" ]

  build:
    docker:
      - image: cimg/rust:1.76.0
    working_directory: ~/app
    steps:
      - get_code
      - install_protobuf

      - restore_cache:
          keys:
            - v1-cargo-release-deps-cache-{{ .Branch }}-{{ checksum "Cargo.lock" }}

      - run:
          name: Build release
          command: |
            cargo build --release

      # TODO: Potentially we do cache here to much. Let's check in detail which sub-directories here needs to
      # be cached (target/debug/build, target/debug/deps, ...).
      - save_cache:
          key: v1-cargo-release-deps-cache-{{ .Branch }}-{{ checksum "Cargo.lock" }}
          paths: [ "target/release/deps" ]

      - persist_to_workspace:
          root: .
          paths:
            - target/release/gral
      # TODO: Store test results?
      #- store_test_results:
      #    path: _build/test/lib/hello_phoenix

  docs:
    docker:
      - image: pseudomuto/protoc-gen-doc

    working_directory: ~/app
    steps:
      - get_code

      - run:
          name: Build documentation
          command: |
            apk add jq
            apk add sed
            apk add curl
            protoc -I proto --doc_out=protodoc --doc_opt=protodoc/ourhtml.mustache,graphanalytics.html proto/graphanalyticsengine.proto
            jq --slurp --raw-input '{"text": "\(.)", "mode": "markdown"}' < ./protodoc/setup.md | curl --data @- https://api.github.com/markdown > ./protodoc/setup.html && \
            sed -i -e '/<!--INSERTHERE-->/r protodoc/setup.html' protodoc/graphanalytics.html

      - store_artifacts:
          path: protodoc/

  #build-and-push-docker-image:
  #  description: Build and push a docker image
  #  parameters:
  #    tag:
  #      default: "latest"
  #      type: string
  #  machine:
  #    image: ubuntu-2204:current
  #  resource_class: medium
  #  steps:
  #    - attach_workspace:
  #        at: .
  #    - gcp-gcr/gcr-auth
  #    - gcp-gcr/build-image:
  #        image: graph-analytics/sloth
  #        registry-url: gcr.io
  #        tag: << parameters.tag >>
  #        dockerfile: build/deploy.dockerfile
  #        extra_build_args: --build-arg GIT_HASH=$CIRCLE_SHA1
  #    - gcp-gcr/push-image:
  #        digest-path: /tmp/digest.txt
  #        image: graph-analytics/sloth
  #        registry-url: gcr.io
  #        tag: << parameters.tag >>
  #    - run:
  #        name: Digest
  #        command: |
  #          echo "Digest is: $(</tmp/digest.txt)"
  #    - *notify_slack_on_fail
  #    - *notify_slack_on_release

workflows:
  pr:
    when:
      not:
        equal: [ main, << pipeline.git.branch >> ]
    jobs:
      - do_copy_workspace
      - lint:
          requires:
            - do_copy_workspace
      - formatter:
          requires:
            - do_copy_workspace
      - coverage:
          requires:
            - do_copy_workspace
      - docs:
          requires:
            - do_copy_workspace
      - build:
          requires:
            - do_copy_workspace
            - lint
            - formatter
      - unittests:
          requires:
            - do_copy_workspace
            - lint
            - formatter
      - integration:
          requires:
            - do_copy_workspace
            - build

      #- build-and-push-docker-image:
      #    context:
      #      - slack
      #      - gcp-sloth
      #    requires:
      #      - build
      #      - lint
      #    tag: latest

      #deploy:
      #  when:
      #    equal: [main, << pipeline.git.branch >>]
      #  jobs:
      #    - do_copy_workspace
      #    - build:
      #        requires:
      #          - do_copy_workspace
      #    - lint:
      #        requires:
      #          - do_copy_workspace
      #    - formatter:
      #        requires:
      #          - do_copy_workspace
      #- docs:
      #    requires:
      #      - do_copy_workspace
      #- build-and-push-docker-image:
      #    context:
      #      - slack
      #      - gcp-sloth
      #    requires:
      #      - build
      #      - lint
      #    tag: main<|MERGE_RESOLUTION|>--- conflicted
+++ resolved
@@ -141,11 +141,8 @@
           keys:
             - v1-node-deps-cache-{{ .Branch }}-{{ checksum "api_tests/package.json" }}
 
-<<<<<<< HEAD
-=======
       # It is important that this importer runs first, before integration tests are being executed as that data
       # is being used in the integration tests
->>>>>>> 7b2c9b7e
       - run:
           name: Test ArangoDB Importer
           command: |
@@ -161,8 +158,6 @@
       - run:
           name: Integration Tests ArangoDB Auth
           command: |
-            ls -ltrh ~/app/examples
-            ls -ltrh ~/app/examples/modules
             mkdir -p ~/app/api_tests/logs
             /tmp/workspace/target/release/gral --bind-port 9999 --arangodb-jwt-secrets ./secrets.jwt --arangodb-endpoints http://localhost:8529 &> api_tests/logs/arangodb_auth.txt &
             /tmp/workspace/target/release/gral --bind-port 1337 --arangodb-jwt-secrets ./secrets.jwt --auth-service authservice:9092 --arangodb-endpoints http://localhost:8529 &> api_tests/logs/service_auth.txt &
