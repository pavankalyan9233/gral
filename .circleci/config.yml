--- conflicted
+++ resolved
@@ -235,14 +235,6 @@
       - integration:
           requires:
             - do_copy_workspace
-<<<<<<< HEAD
-      - docs:
-          requires:
-            - do_copy_workspace
-      #- integration:
-      #    requires:
-      #      - do_copy_workspace
-=======
       - build:
           requires:
             - do_copy_workspace
@@ -250,10 +242,10 @@
             - formatter
             - coverage
             - integration
->>>>>>> 43dea00b
-      #- docs:
-      #    requires:
-      #      - do_copy_workspace
+      - docs:
+          requires:
+            - do_copy_workspace
+
       #- build-and-push-docker-image:
       #    context:
       #      - slack
