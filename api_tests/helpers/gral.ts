import {config} from '../environment.config';
import axios from "axios";
import { strict as assert } from 'assert';

function buildUrl(endpoint: string, path: string) {
  if (endpoint !== config.gral_instances.arangodb_auth && endpoint !== config.gral_instances.service_auth && endpoint !== config.gral_instances.service_auth_unreachable) {
    throw new Error('Endpoint must be one of the gral_instances defined in environment.config.ts');
  }

  if (path[0] !== '/') {
    throw new Error('Path must start with a "/" character.');
  }
  return `${endpoint}${path}`;
}

function buildHeaders(jwt: string) {
  return {
    headers: {
      'Authorization': `Bearer ${jwt}`
    }
  };
}

async function waitForJobToBeFinished(endpoint: string, jwt: string, jobId: string) {
  const url = buildUrl(endpoint, `/v1/jobs/${jobId}`);

  let retries = 0;

  // While this is a `while` loop, the test framework will forcefully stop
  // the test after a certain amount of time. The default timeout is 5 seconds.
  // For longer running tests, this needs to be adjusted inside the test() definition
  // itself
  while (true) {
    try {
      const response = await axios.get(url, buildHeaders(jwt));
      const body = response.data;
      if (body !== undefined) {
        if (body.error) {
          throw new Error(`Job <${jobId}> failed: ${body.error_message}`)
        } else if (body.progress >= body.total) {
          return {result: body, retriesNeeded: retries};
        } else {
          retries++;
          await new Promise(resolve => setTimeout(resolve, 250));
        }
      } else {
        retries++;
        await new Promise(resolve => setTimeout(resolve, 250));
      }
    } catch (error) {
      throw new Error(`Job <${jobId}> did not finish in time: ${error}`);
    }
  }
}

async function shutdownInstance(endpoint: string, jwt: string) {
  return new Promise((resolve, reject) => {
    const url = buildUrl(endpoint, '/v1/shutdown');
    axios.delete(url, buildHeaders(jwt)).then((response) => {
      resolve(response);
    }).catch((error) => {
      reject(error);
    });
  });
}

async function storeComputationResult(
  job_id: string, databaseName: string = '_system',
  targetCollectionName: string,
  attributeName: string,
  jwt: string,
  gralEndpoint: string) {
  const storeResultRequestBody = {
    "job_ids": [job_id],
    "attribute_names": [attributeName],
    "database": databaseName,
    "target_collection": targetCollectionName,
  };

  let storeResultsResponse;
  const storeResultsUrl = gral.buildUrl(gralEndpoint, '/v1/storeresults');
  try {
    storeResultsResponse = await axios.post(
      storeResultsUrl, storeResultRequestBody, gral.buildHeaders(jwt)
    );
  } catch (error) {
    console.log(error);
  }

  assert(storeResultsResponse.status === 200);
  assert(storeResultsResponse.data.error_code === 0);
  assert(storeResultsResponse.data.error_message === '');
  assert(typeof storeResultsResponse.data.job_id === 'number')
  assert(storeResultsResponse.data.job_id > 0);

  const storeResultsJobId = storeResultsResponse.data.job_id;
  const storeJobResponse = await gral.waitForJobToBeFinished(gralEndpoint, jwt, storeResultsJobId);
  const storeJobResult = storeJobResponse.result;
  assert(storeJobResult.error_code === 0);
  assert(storeJobResult.error_message === '');
  assert(storeJobResult.comp_type === 'Store Operation')
}

async function loadGraph(
  jwt: string,
  gralEndpoint: string,
  graphName: string,
  vertexCollections: string[] = [],
  edgeCollections: string[] = [], vertexAttributes: string[] = []) {
  const url = buildUrl(gralEndpoint, '/v1/loaddata');
  const graphAnalyticsEngineLoadDataRequest = {
    "database": config.arangodb.database,
    "graph_name": graphName,
    "vertex_collections": vertexCollections,
    "edge_collections": edgeCollections,
    "vertex_attributes": vertexAttributes
  };

  const response = await axios.post(
    url, graphAnalyticsEngineLoadDataRequest, buildHeaders(jwt)
  );
  const body = response.data;

  try {
    return await waitForJobToBeFinished(gralEndpoint, jwt, body.job_id);
  } catch (error) {
    throw error;
  }
}

async function runIRank(jwt: string, gralEndpoint: string, graphId: number, maxSupersteps: number = 10, dampingFactor: number = 0.85) {
  const url = buildUrl(gralEndpoint, '/v1/irank');
  const iRankRequest = {
    "graph_id": graphId,
    "maximum_supersteps": maxSupersteps,
    "damping_factor": dampingFactor
  };

  let body;
  try {
    const response = await axios.post(
      url, iRankRequest, buildHeaders(jwt)
    );
    body = response.data;
  } catch (error) {
    console.log(error);
  }

  try {
    return await waitForJobToBeFinished(gralEndpoint, jwt, body.job_id);
  } catch (error) {
    throw error;
  }
}

async function runPagerank(jwt: string, gralEndpoint: string, graphId: number, maxSupersteps: number = 10, dampingFactor: number = 0.85) {
  const url = buildUrl(gralEndpoint, '/v1/pagerank');
  const pagerankRequest = {
    "graph_id": graphId,
    "maximum_supersteps": maxSupersteps,
    "damping_factor": dampingFactor
  };

  const response = await axios.post(
    url, pagerankRequest, buildHeaders(jwt)
  );
  const body = response.data;

  try {
    return await waitForJobToBeFinished(gralEndpoint, jwt, body.job_id);
  } catch (error) {
    throw error;
  }
}

async function runPythonPagerank(jwt: string, gralEndpoint: string, graphId: number,
                                 maxSupersteps: number = 10,
                                 dampingFactor: number = 0.85) {
  const url = buildUrl(gralEndpoint, '/v1/python');
  const algorithmRequest = {
    "graph_id": graphId,
    "function": `def worker(graph): return nx.pagerank(G = graph, alpha=${dampingFactor}, max_iter=${maxSupersteps})`
  };

  const response = await axios.post(
    url, algorithmRequest, buildHeaders(jwt)
  );
  const body = response.data;

  try {
    return await waitForJobToBeFinished(gralEndpoint, jwt, body.job_id);
  } catch (error) {
    throw error;
  }
}

async function runWCC(jwt: string, gralEndpoint: string, graphId: number, customFields: object = {}) {
  const url = buildUrl(gralEndpoint, '/v1/wcc');
  const wccRequest = {
    "graph_id": graphId,
    "custom_fields": customFields
  };

  const response = await axios.post(
    url, wccRequest, buildHeaders(jwt)
  );
  const body = response.data;

  try {
    return await waitForJobToBeFinished(gralEndpoint, jwt, body.job_id);
  } catch (error) {
    throw error;
  }
}

<<<<<<< HEAD
=======
async function runSCC(jwt: string, gralEndpoint: string, graphId: number, customFields: object = {}) {
  const url = buildUrl(gralEndpoint, '/v1/scc');
  const wccRequest = {
    "graph_id": graphId,
    "custom_fields": customFields
  };

  const response = await axios.post(
    url, wccRequest, buildHeaders(jwt)
  );
  const body = response.data;

  try {
    return await waitForJobToBeFinished(gralEndpoint, jwt, body.job_id);
  } catch (error) {
    throw error;
  }
}

>>>>>>> 557f02b0
export const gral = {
  buildUrl,
  buildHeaders,
  storeComputationResult,
  shutdownInstance,
  waitForJobToBeFinished,
  loadGraph,
  runIRank,
  runPagerank,
  runPythonPagerank,
<<<<<<< HEAD
  runWCC
=======
  runWCC,
  runSCC
>>>>>>> 557f02b0
};

module.exports = gral;<|MERGE_RESOLUTION|>--- conflicted
+++ resolved
@@ -213,8 +213,6 @@
   }
 }
 
-<<<<<<< HEAD
-=======
 async function runSCC(jwt: string, gralEndpoint: string, graphId: number, customFields: object = {}) {
   const url = buildUrl(gralEndpoint, '/v1/scc');
   const wccRequest = {
@@ -234,7 +232,6 @@
   }
 }
 
->>>>>>> 557f02b0
 export const gral = {
   buildUrl,
   buildHeaders,
@@ -245,12 +242,8 @@
   runIRank,
   runPagerank,
   runPythonPagerank,
-<<<<<<< HEAD
-  runWCC
-=======
   runWCC,
   runSCC
->>>>>>> 557f02b0
 };
 
 module.exports = gral;