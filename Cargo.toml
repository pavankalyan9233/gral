[package]
name = "gral"
version = "0.1.0"
edition = "2021"

# See more keys and their definitions at https://doc.rust-lang.org/cargo/reference/manifest.html

[dependencies]
warp = { version = "0.3", features = ["tls"] }
tokio = { version = "1.36.0", features = ["full"] }
bytes = "1.4.0"
byteorder = "1.4.3"
xxhash-rust = { version = "0.8.6", features = ["xxh3"] }
rand = "0.8.5"
pico-args = { version = "0.5.0", features = ["eq-separator"] }
serde = { version = "1.0.160", features = ["derive"] }
serde_json = "1.0.96"
reqwest = { version = "0.11.16", features = ["json", "rustls-tls-manual-roots", "blocking"] }
log = "0.4"
env_logger = "0.10"
async-channel = "1.8.0"
http = "0.2.9"
prost = "0.12.4"
prost-types = "0.12.4"
metrics = "0.21.1"
metrics-exporter-prometheus = "0.12.1"
metrics-util = "0.15.1"
base64 = "0.22.0"
tracing-subscriber = "0.3.18"
tracing = { version = "0.1.40", features = ["log"] }
hmac = "0.12.1"
jwt = "0.16.0"
sha2 = "0.10.8"
time = { version = "0.3.34", features = ["serde"] }
tonic = { version = "0.11.0", features = ["gzip", "tls", "zstd"] }
futures = "0.3.30"
<<<<<<< HEAD
tempfile = "3"
arrow = "51.0.0"
parquet = "51.0.0"

=======
prost-wkt = "0.5.1"
prost-wkt-types = "0.5.1"
>>>>>>> 61dc23e1

[build-dependencies]
prost-build = "0.12.4"
prost-wkt-build = "0.5.1"
tonic = "0.11.0"
tonic-build = "0.11.0"<|MERGE_RESOLUTION|>--- conflicted
+++ resolved
@@ -34,15 +34,11 @@
 time = { version = "0.3.34", features = ["serde"] }
 tonic = { version = "0.11.0", features = ["gzip", "tls", "zstd"] }
 futures = "0.3.30"
-<<<<<<< HEAD
 tempfile = "3"
 arrow = "51.0.0"
 parquet = "51.0.0"
-
-=======
 prost-wkt = "0.5.1"
 prost-wkt-types = "0.5.1"
->>>>>>> 61dc23e1
 
 [build-dependencies]
 prost-build = "0.12.4"
